--- conflicted
+++ resolved
@@ -22,11 +22,7 @@
   ],
   "scripts": {
     "lerna": "lerna",
-<<<<<<< HEAD
-    "build": "lerna run build --no-private --stream",
-=======
     "build": "lerna run build --scope=@gitgraph/{core,react,js,node} --stream",
->>>>>>> b73ce455
     "watch": "lerna run watch --stream",
     "storybook": "lerna run storybook --stream",
     "develop": "concurrently npm:watch npm:storybook",

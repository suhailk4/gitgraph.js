--- conflicted
+++ resolved
@@ -117,11 +117,7 @@
       options: {
         force: true,
         jshintrc: ".jshintrc",
-<<<<<<< HEAD
-        reporterOutput: "",
-=======
         reporterOutput : ""
->>>>>>> a35d8b24
       }
     },
 
